# -*- coding: utf-8 -*-

import os
import logging
from multiprocessing import Pool

import numpy as np
from scipy.optimize import curve_fit
import scipy.optimize as op


# -----------------------------------------------------------------------
# define sigmoid function
def sigmoid_def(z):
    return 1.0 / (1.0 + np.exp(-z))


# ---------------------------------------------------------------------------
# define function to perform testing step in batch
def fit_spectrum(params):
    spec_no, num_labels, Y_u_all, Y_u_all_err, censor_mask, x_min, x_max, w_array_0, w_array_1, w_array_2, b_array_0, b_array_1, b_array_2 = params

    # Fudge an offset due to Payne spiking at the left edge of wav. range - NO LONGER NEEDED so set to 0
    fudge_offset = 0

    # Deal with pixels which are nan    
    spectrum = Y_u_all[:, spec_no][censor_mask][fudge_offset:]
    spectrum_errors = np.sqrt(1./Y_u_all_err[:, spec_no][censor_mask][fudge_offset:]) # we need sigma here, not 1/sigma^2
    bad_pixels = np.isnan(spectrum * spectrum_errors)
    spectrum[bad_pixels] = 1.
    spectrum_errors[bad_pixels] = 9999.


    # ===========================================================================
    # fit best models
    def fit_func(input_param, *labels):
        predict_flux = w_array_2 * sigmoid_def(np.sum(w_array_1 * (sigmoid_def(np.dot(
            w_array_0, labels) + b_array_0)), axis=1) + b_array_1) \
                       + b_array_2
    
        # perform radial velocity shift
        # f_interp = interpolate.interp1d(wavelength_template, predict_flux,
        #                                 bounds_error=False, kind="linear", fill_value="extrapolate")
        # return f_interp(wavelength_template + labels[-1] * wavelength_template / 10 ** 5)

        return predict_flux[censor_mask][fudge_offset:]


    p0_test = np.zeros(num_labels)
    
    # set bounds
    bounds = np.zeros((num_labels, 2))
    bounds[:, 0] = -0.5
    bounds[:, 1] = 0.5

    try:
        popt, pcov = curve_fit(fit_func, [spec_no], spectrum,
                               p0=p0_test,
                               sigma=spectrum_errors,
                               absolute_sigma=True, bounds=bounds.T)
        uncertainties = np.sqrt(np.diag(pcov))
    except RuntimeError:
        logging.info("!!! Fitting failed")
        popt = np.zeros(num_labels) - 9999.
        uncertainties = np.zeros(num_labels) - 9999.

    return np.concatenate([popt, uncertainties])


def test_nn(payne_status, threads, num_labels, test_spectra, test_spectra_errors, censors):
    # set number of threads per CPU
    os.environ['OMP_NUM_THREADS'] = '{:d}'.format(1)

    # =====================================================================
    # number of processor
    num_CPU = threads

    # ======================================================================
    # testing spectra

    Y_u_all = test_spectra.T
    Y_u_all_err = test_spectra_errors.T

    # ======================================================================
    # load NN results
    w_array_0 = payne_status["w_array_0"]
    w_array_1 = payne_status["w_array_1"]
    w_array_2 = payne_status["w_array_2"]
    b_array_0 = payne_status["b_array_0"]
    b_array_1 = payne_status["b_array_1"]
    b_array_2 = payne_status["b_array_2"]
<<<<<<< HEAD
    x_min = payne_status["x_min"][:10]
    x_max = payne_status["x_max"][:10]
=======
    x_min = payne_status["x_min"][:num_labels]
    x_max = payne_status["x_max"][:num_labels]
>>>>>>> ce9bbd27

    # =======================================================================
    # make spectroscopic mask

    # if desired, bodge some of the errors to be huge in order to create a mask

    # ============================================================================
    # fit spectra
    params = [num_labels, Y_u_all, Y_u_all_err, censors['[Fe/H]'], x_min, x_max, w_array_0, w_array_1, w_array_2, b_array_0, b_array_1, b_array_2]

    # Fitting in parallel
    with Pool(num_CPU) as pool:
        recovered_results = np.array(pool.map(fit_spectrum,
                                              [[i]+params for i in range(Y_u_all.shape[1])])).T

    # Fitting in serial
    # recovered_results = []
    # for i in range(Y_u_all.shape[1]):
    #     recovered_results.append(fit_spectrum([i]+params))
    # recovered_results = np.array(recovered_results).T

    # -------------------------------------------------------------------------------
    # initiate chi^2
    chi2 = []
    results = []
    uncertainties = []

    # loop over all spectra
    for j in range(recovered_results.shape[1]):
        labels = recovered_results[:num_labels, j]
        ind_invalid = (labels < -100.)
        labels = (labels + 0.5) * (x_max - x_min) + x_min
        labels[ind_invalid] = -999.
        results.append(labels)

        uncert = recovered_results[num_labels:, j]
        uncert = (uncert) * (x_max - x_min)
        uncertainties.append(uncert)

        predict_flux = w_array_2 * sigmoid_def(np.sum(w_array_1 * (sigmoid_def(np.dot(
            w_array_0, recovered_results[:num_labels, j]) + b_array_0)), axis=1) + b_array_1) \
                       + b_array_2

        # radial velocity
        # f_interp = interpolate.interp1d(wavelength_template, predict_flux,
        #                                 bounds_error=False, kind="linear", fill_value="extrapolate")
        # predict_flux = f_interp(wavelength_template \
        #                         + recovered_results[-1, j] * wavelength_template / 10 ** 5)
        chi2.append(np.mean((predict_flux - Y_u_all[:, j]) ** 2 * (Y_u_all_err[:, j])))

    if False:
        import matplotlib
        # matplotlib.use('Agg')
        import matplotlib.pyplot as plt
        fig = plt.figure(figsize=(12, 8), dpi=200)
        plt.plot(Y_u_all[:, j], color='black')
        plt.plot(predict_flux, color='red')
        plt.show()
    chi2 = np.array(chi2)

    # ----------------------------------------------------------------------------
    # rescale back to original values


    # save array
    return {
        'results': np.array(results).T,
        'uncertainties': np.array(uncertainties).T,
        'chi2': chi2,
        'num_pix': np.sum(Y_u_all_err[:, 0] != 999.)
    }<|MERGE_RESOLUTION|>--- conflicted
+++ resolved
@@ -89,13 +89,9 @@
     b_array_0 = payne_status["b_array_0"]
     b_array_1 = payne_status["b_array_1"]
     b_array_2 = payne_status["b_array_2"]
-<<<<<<< HEAD
-    x_min = payne_status["x_min"][:10]
-    x_max = payne_status["x_max"][:10]
-=======
     x_min = payne_status["x_min"][:num_labels]
     x_max = payne_status["x_max"][:num_labels]
->>>>>>> ce9bbd27
+
 
     # =======================================================================
     # make spectroscopic mask
